# File: remote_desktop_final/client/window_manager.py

import logging

from PyQt5.QtCore import QObject, Qt, QThread, pyqtSignal
from PyQt5.QtWidgets import (
    QApplication,
    QCheckBox,
    QDialog,
    QDialogButtonBox,
    QLabel,
    QMessageBox,
    QToolBar,
    QVBoxLayout,
    QWidget,
)

from client.ui_admin import AdminWindow  # Import AdminWindow
from client.ui_controller import ControllerWindow
from client.ui_login import LoginWindow
from client.ui_register import RegistrationWindow

# from client.theme_manager import ThemeManager # Already passed in constructor

# Forward declaration for AppController type hinting if needed, though direct import is usually fine
# class AppController: pass


class PermissionDialog(QDialog):
    def __init__(
        self,
        controller_username: str,
        requested_permissions: dict,
        parent: QWidget | None = None,
    ) -> None:
        super().__init__(parent)
        self.setWindowTitle(f"Access Request from {controller_username}")
        self.setModal(True)  # Ensure it's blocking

        layout = QVBoxLayout(self)

        self.info_label = QLabel(
            f"Controller '{controller_username}' is requesting the following permissions:"
        )
        layout.addWidget(self.info_label)

        self.view_checkbox = QCheckBox("Allow screen viewing")
        self.view_checkbox.setChecked(requested_permissions.get("view", False))
        layout.addWidget(self.view_checkbox)

        self.mouse_checkbox = QCheckBox("Allow mouse control")
        self.mouse_checkbox.setChecked(requested_permissions.get("mouse", False))
        layout.addWidget(self.mouse_checkbox)

        self.keyboard_checkbox = QCheckBox("Allow keyboard control")
        self.keyboard_checkbox.setChecked(requested_permissions.get("keyboard", False))
        layout.addWidget(self.keyboard_checkbox)

        self.button_box = QDialogButtonBox(
            QDialogButtonBox.Ok | QDialogButtonBox.Cancel
        )
        self.button_box.accepted.connect(self.accept)
        self.button_box.rejected.connect(self.reject)
        layout.addWidget(self.button_box)

    def get_granted_permissions(self) -> dict:
        return {
            "view": self.view_checkbox.isChecked(),
            "mouse": self.mouse_checkbox.isChecked(),
            "keyboard": self.keyboard_checkbox.isChecked(),
        }


class WindowManager(QObject):
    # Signals to AppController
    login_requested = pyqtSignal(
        str, str, str, str, bool
    )  # backend_url, username, password, role, remember
    registration_requested = pyqtSignal(str, str, str)  # username, password, confirm
    logout_requested = pyqtSignal()

    # Signals from UI elements of main_window to be connected to AppController methods
    ui_connect_to_target = pyqtSignal(str)
    ui_send_chat_message = pyqtSignal(str)
    ui_request_permissions = pyqtSignal(bool, bool, bool)
    ui_send_input_event = pyqtSignal(dict)
    ui_send_frame_data = pyqtSignal(bytes)
    ui_switch_role_requested = pyqtSignal(str)  # new_role

    # Signal emitted after the permission dialog is handled, carrying the results
    permission_dialog_response_ready = pyqtSignal(dict)

    # Admin Window Signals to AppController
    admin_ui_fetch_users_requested = pyqtSignal()
    admin_ui_add_user_requested = pyqtSignal(str, str, str)
    admin_ui_edit_user_requested = pyqtSignal(int, str, str)
    admin_ui_delete_user_requested = pyqtSignal(int)
    admin_ui_fetch_logs_requested = pyqtSignal(int, int, str, str, str)

    def __init__(self, theme_manager):  # theme_manager is passed from main.py
        super().__init__()
        self._logger = logging.getLogger(__name__)
        self.theme_manager = theme_manager
        self.app_controller = None

        self.login_window = LoginWindow()
        self.register_window = RegistrationWindow()
        self.main_controller_window: ControllerWindow | None = None
        self.admin_window: AdminWindow | None = None  # New AdminWindow instance

        # === Connect signals from initial windows ===
        self.login_window.login_attempt_signal.connect(self.login_requested.emit)
        self.login_window.register_signal.connect(self.show_registration_window)
        self.login_window.toggle_theme_signal.connect(self.toggle_theme)

        self.register_window.register_attempt_signal.connect(
            self.registration_requested.emit
        )
        self.register_window.toggle_theme_signal.connect(self.toggle_theme)
<<<<<<< HEAD
        self.register_window.back_to_login_signal.connect(self.show_login_window)  # Updated signal name
=======
        self.register_window.back_to_login_signal.connect(self.show_login_window)
>>>>>>> 1936fb3f

        # Apply initial theme
        app = QApplication.instance()
        if app:
            current_theme = self.theme_manager.get_current_theme()
            self.theme_manager.apply_theme(app, current_theme)
            self._update_all_windows_theme_icons(current_theme)
        else:
            self._logger.error(
                "QApplication instance not found during WindowManager init."
            )

    def set_app_controller(self, app_controller):
        self.app_controller = app_controller

    def _update_all_windows_theme_icons(self, theme_name: str):
        """Update theme icons for all managed windows."""
        for win in (
            self.login_window,
            self.register_window,
            self.main_controller_window,
            self.admin_window,  # Include admin window
        ):
            if win and hasattr(win, "_update_theme_icon"):
                win._update_theme_icon(theme_name)
            elif win and hasattr(win, "theme_btn"):
                icon_text = "☀️" if theme_name == "light" else "🌙"
                win.theme_btn.setText(icon_text)

    def _apply_theme_to_specific_elements(self, theme_name: str):
        """Apply theme-specific stylesheets to elements like toolbars, checkboxes after main QSS is loaded."""
        # This method might need to be more generic or duplicated for admin_window if its elements differ
        active_window = self.main_controller_window or self.admin_window
        if active_window:
            toolbar = active_window.findChild(QToolBar)
            if toolbar:
                if theme_name == "light":
                    toolbar.setStyleSheet(
                        "QToolBar { background-color: #e0e0e0; border-bottom: 1px solid #c0c0c0; }"
                    )
                else:
                    toolbar.setStyleSheet(
                        "QToolBar { background-color: #333333; border-bottom: 1px solid #222222; }"
                    )
        # Login window checkbox (remains the same)
        if self.login_window and hasattr(self.login_window, "remember_chk"):
            base_style = "QCheckBox::indicator {{ width: 20px; height: 20px; border-radius: 3px; }}"
            if theme_name == "light":
                self.login_window.remember_chk.setStyleSheet(
                    base_style
                    + "QCheckBox::indicator { border: 1px solid #74b9ff; background: #ffffff; }"
                    + "QCheckBox::indicator:checked { background-image: url(assets/icons/checkmark.svg); background-position: center; background-repeat: no-repeat; border-color: #74b9ff; }"
                )
            else:  # Dark theme
                self.login_window.remember_chk.setStyleSheet(
                    base_style
                    + "QCheckBox::indicator { border: 1px solid #3d4852; background: #2d3436; }"
                    + "QCheckBox::indicator:checked { background-image: url(assets/icons/checkmark.svg); background-position: center; background-repeat: no-repeat; border-color: #0984e3; }"
                )

    def toggle_theme(self):
        current = self.theme_manager.get_current_theme()
        next_theme = "light" if current == "dark" else "dark"
        app = QApplication.instance()
        if app:
            self.theme_manager.apply_theme(app, next_theme)
            self._update_all_windows_theme_icons(next_theme)
            self._apply_theme_to_specific_elements(next_theme)

            active_chat_area = None
            if self.main_controller_window and hasattr(
                self.main_controller_window, "chat_area"
            ):
                active_chat_area = self.main_controller_window.chat_area
            # Add similar check for admin_window if it has a chat area
            # elif self.admin_window and hasattr(self.admin_window, "some_chat_area_attribute"):
            #     active_chat_area = self.admin_window.some_chat_area_attribute

            if active_chat_area and hasattr(active_chat_area, "update_theme"):
                active_chat_area.update_theme(next_theme)

        self._logger.info(f"Theme switched to {next_theme}")

    def show_login_window(self):
        self._logger.info("Displaying login window")
        if self.main_controller_window:
            self.main_controller_window.close()
            self.main_controller_window = None
        if self.register_window:
            self.register_window.hide()
        if self.admin_window:  # Close admin window if open
            self.admin_window.close()
            self.admin_window = None
        self.login_window.show()
        self.login_window.activateWindow()
        self.login_window.raise_()

    def show_registration_window(self):
        self._logger.info("Displaying registration window")
        self.login_window.hide()
        self.register_window.show()
        self.register_window.activateWindow()
        self.register_window.raise_()

    def close_registration_window_on_success(self):
        self._logger.info("Closing registration window after successful registration")
        self.register_window.reset_form()
        self.register_window.hide()

    def show_main_window_for_role(self, username: str, user_id: int, role: str):
        self._logger.info(
            f"Showing main window for user {username} (ID: {user_id}) as {role}"
        )
        if self.login_window:
            self.login_window.hide()
        if self.register_window:
            self.register_window.hide()
        if self.admin_window:  # Close admin window if it was open
            self.admin_window.close()
            self.admin_window = None

        if self.main_controller_window:
            self.main_controller_window.close()

        self.main_controller_window = ControllerWindow(
            username=username, user_id=user_id, role=role
        )

        if hasattr(self.main_controller_window, "logout_signal"):
            self.main_controller_window.logout_signal.connect(
                self._confirm_logout  # Connect to general logout confirmation
            )
        if hasattr(self.main_controller_window, "toggle_theme_signal"):
            self.main_controller_window.toggle_theme_signal.connect(self.toggle_theme)

        current_theme = self.theme_manager.get_current_theme()
        self._update_all_windows_theme_icons(current_theme)
        self._apply_theme_to_specific_elements(current_theme)
        if hasattr(self.main_controller_window, "chat_area") and hasattr(
            self.main_controller_window.chat_area, "update_theme"
        ):
            self.main_controller_window.chat_area.update_theme(current_theme)

        self.main_controller_window.show()

    def show_admin_window(self, username: str):
        """Show the admin panel."""
        self._logger.info(f"Showing admin window for user {username}")
        if self.login_window:
            self.login_window.hide()
        if self.register_window:
            self.register_window.hide()
        if self.main_controller_window:  # Close main window if it was open
            self.main_controller_window.close()
            self.main_controller_window = None

        if self.admin_window:  # Close existing if any
            self.admin_window.close()

        self.admin_window = AdminWindow(username=username)

        # Connect AdminWindow signals
        if hasattr(self.admin_window, "logout_signal"):
            self.admin_window.logout_signal.connect(
                self._confirm_logout  # Admin also confirms logout
            )
        if hasattr(self.admin_window, "toggle_theme_signal"):
            self.admin_window.toggle_theme_signal.connect(self.toggle_theme)

        current_theme = self.theme_manager.get_current_theme()
        self._update_all_windows_theme_icons(current_theme)
        self._apply_theme_to_specific_elements(current_theme)

        self.admin_window.show()

    def connect_admin_window_signals(self, app_controller):
        """Connect signals from AdminWindow to AppController."""
        self.set_app_controller(app_controller)
        if not self.admin_window or not self.app_controller:
            self._logger.error(
                "Cannot connect admin window signals: window or AppController not available."
            )
            return

        self.admin_window.fetch_users_requested.connect(
            self.app_controller.admin_fetch_users
        )
        self.admin_window.add_user_requested.connect(self.app_controller.admin_add_user)
        self.admin_window.edit_user_requested.connect(
            self.app_controller.admin_edit_user
        )
        self.admin_window.delete_user_requested.connect(
            self.app_controller.admin_delete_user
        )
        self.admin_window.fetch_logs_requested.connect(
            self.app_controller.admin_fetch_logs
        )

        self._logger.info("Admin window signals connected.")

    def connect_main_window_signals(self, app_controller):
        self.set_app_controller(app_controller)
        if not self.main_controller_window or not self.app_controller:
            self._logger.error(
                "Cannot connect main window signals: window or AppController not available."
            )
            return

        if hasattr(self.main_controller_window, "send_chat_requested") and hasattr(
            self.app_controller, "send_chat_message"
        ):
            self.main_controller_window.send_chat_requested.connect(
                self.app_controller.send_chat_message
            )

        if hasattr(self.main_controller_window, "switch_role_signal") and hasattr(
            self.app_controller, "switch_role"
        ):
            self.main_controller_window.switch_role_signal.connect(
                self.app_controller.switch_role
            )

        role = self.main_controller_window.role
        if role == "controller":
            if hasattr(self.main_controller_window, "connect_requested") and hasattr(
                self.app_controller, "request_connection_to_target"
            ):
                self.main_controller_window.connect_requested.connect(
                    self.app_controller.request_connection_to_target
                )
            if hasattr(
                self.main_controller_window, "permission_action_requested"
            ) and hasattr(self.app_controller, "request_target_permissions"):
                self.main_controller_window.permission_action_requested.connect(
                    self.app_controller.request_target_permissions
                )
            if hasattr(
                self.main_controller_window, "input_event_generated"
            ) and hasattr(self.app_controller, "send_input_event_to_target"):
                self.main_controller_window.input_event_generated.connect(
                    self.app_controller.send_input_event_to_target
                )
        elif role == "target":
            if hasattr(
                self.main_controller_window, "frame_to_send_generated"
            ) and hasattr(self.app_controller, "send_frame_to_controller"):
                self.main_controller_window.frame_to_send_generated.connect(
                    self.app_controller.send_frame_to_controller
                )
        self._logger.info(f"Main window signals connected for role: {role}")

    # --- AppController Signal Handlers ---
    def display_chat_message(self, sender: str, text: str, timestamp: str):
        active_window = (
            self.main_controller_window or self.admin_window
        )  # Admin might have chat later
        if active_window and hasattr(active_window, "append_chat_message"):
            active_window.append_chat_message(sender, text, timestamp)
        elif (
            active_window
            and hasattr(active_window, "chat_area")
            and hasattr(active_window.chat_area, "append_message")
        ):
            # For ControllerWindow using ChatAreaWidget
            active_window.chat_area.append_message(
                sender, text, timestamp, sender == active_window.username
            )

    def show_general_error(self, code: int, reason: str):
        title = f"Error (Code: {code})" if code != 0 else "Error"
        self.show_message(reason, title=title, icon=QMessageBox.Critical)

    def update_connection_status(self, peer_username: str, session_id: int):
        if self.main_controller_window and hasattr(
            self.main_controller_window, "update_peer_status"
        ):
            self.main_controller_window.update_peer_status(
                connected=True, peer_username=peer_username, session_id=session_id
            )
        self.show_message(
            f"Connected to {peer_username} (Session ID: {session_id})",
            "Connection Established",
        )

<<<<<<< HEAD
    def update_session_ended_status():  # Could take a reason string
=======
    def update_session_ended_status(self):
>>>>>>> 1936fb3f
        if self.main_controller_window and hasattr(
            self.main_controller_window, "update_peer_status"
        ):
            self.main_controller_window.update_peer_status(connected=False)
        self.show_message("Session has ended.", "Session Ended")

    def update_controller_permissions(self, granted_permissions: dict):
        if (
            self.main_controller_window
            and self.main_controller_window.role == "controller"
        ):
            if hasattr(self.main_controller_window, "set_active_permissions"):
                self.main_controller_window.set_active_permissions(granted_permissions)
            self.show_message(
                f"Permissions updated: {granted_permissions}", "Permissions"
            )

    def display_remote_frame(self, frame_bytes: bytes):
        if (
            self.main_controller_window
            and self.main_controller_window.role == "controller"
        ):
            if hasattr(self.main_controller_window, "display_frame"):
                self.main_controller_window.display_frame(frame_bytes)

    # --- Admin Panel Slots (called by AppController signals) ---
    def update_admin_user_list(self, users: list):
        if self.admin_window:
            self.admin_window.update_user_list(users)

    def update_admin_log_list(self, logs: list):
        if self.admin_window:
            self.admin_window.update_log_list(logs)

    def show_admin_user_op_status(self, success: bool, message: str):
        if self.admin_window:
            self.admin_window.show_user_operation_status(success, message)

    def show_admin_log_op_status(self, success: bool, message: str):  # Placeholder
        if self.admin_window:
            self.admin_window.show_log_operation_status(success, message)

    # --- Utility/Error Methods ---
    def show_message(
        self, message: str, title: str = "Info", icon=QMessageBox.Information
    ):
        active_parent = (
            self.main_controller_window
            or self.admin_window
            or self.login_window
            or QApplication.activeWindow()
        )
        if (
            title == "Session Ended"
            and self.main_controller_window is None
            and self.admin_window is None
        ):
            return
        msg_box = QMessageBox(active_parent)
        msg_box.setIcon(icon)
        msg_box.setWindowTitle(title)
        msg_box.setText(message)
        msg_box.exec_()

    def show_login_error(self, message: str, title: str = "Login Error"):
        if self.login_window:
            if hasattr(self.login_window, "_err"):
                self.login_window._err(message)
            elif hasattr(self.login_window, "err_lbl"):
                self.login_window.err_lbl.setText(message)
                self.login_window.err_lbl.show()
            else:
                self.show_message(message, title=title, icon=QMessageBox.Critical)

    def show_registration_error(self, message: str):
        if self.register_window:
            if hasattr(self.register_window, "_err"):
                self.register_window._err(message)
            elif hasattr(self.register_window, "err_lbl"):
                self.register_window.err_lbl.setText(message)
                self.register_window.err_lbl.show()
            if hasattr(self.register_window, "reg_btn"):  # Ensure button exists
                self.register_window.reg_btn.setEnabled(True)
                self.register_window.reg_btn.setText("Create account")

    def show_chat_error(
        self, message: str = "Failed to send message. Please try again."
    ):
        self.show_message(message, title="Chat Error", icon=QMessageBox.Warning)

    def handle_show_permission_dialog_request(
        self, controller_username: str, requested_permissions: dict
    ):
        if QApplication.instance().thread() != QThread.currentThread():
            self._logger.error(
                "CRITICAL: handle_show_permission_dialog_request called from non-main thread!"
            )
            pass  # Fallback handled in AppController with QueuedConnection assumption.

        self._logger.info(
            f"Attempting to create PermissionDialog for {controller_username} on thread: {QApplication.instance().thread().currentThreadId()}"
        )
        active_parent = (
            self.main_controller_window
            or self.admin_window
            or QApplication.activeWindow()
        )
        dialog = PermissionDialog(
            controller_username,
            requested_permissions,
            active_parent,
        )
        dialog.setWindowModality(Qt.ApplicationModal)

        granted_permissions: dict
        if dialog.exec_() == QDialog.Accepted:
            granted_permissions = dialog.get_granted_permissions()
        else:
            granted_permissions = {key: False for key in requested_permissions}

        self.permission_dialog_response_ready.emit(granted_permissions)

    def show_permission_dialog(
        self, controller_username: str, requested_permissions: dict
    ) -> dict:
        active_parent = (
            self.main_controller_window
            or self.admin_window
            or QApplication.activeWindow()
        )
        dialog = PermissionDialog(
            controller_username, requested_permissions, active_parent
        )
        if dialog.exec_() == QDialog.Accepted:
            return dialog.get_granted_permissions()
        else:
            return {key: False for key in requested_permissions}

    def _confirm_logout(self):
        active_window = self.main_controller_window or self.admin_window
        if not active_window:
            # If no main window is active (e.g. only login window showing), just logout.
            if self.app_controller:
                self.app_controller.handle_logout()
            return

        msg_box = QMessageBox(active_window)
        msg_box.setIcon(QMessageBox.Question)
        msg_box.setWindowTitle("Confirm Logout")
        msg_box.setText("Are you sure you want to log out?")
        msg_box.setStandardButtons(QMessageBox.Yes | QMessageBox.No)
        msg_box.setDefaultButton(QMessageBox.No)

        if msg_box.exec_() == QMessageBox.Yes:
            self._logger.info("User confirmed logout")
            if self.app_controller:  # Ensure app_controller exists
                self.app_controller.handle_logout()  # AppController will emit logout_complete
            else:  # Fallback if somehow app_controller is not set
                self.show_login_window()

    def handle_app_controller_logout(
        self,
    ):  # This is connected to AppController.logout_complete
        if self.main_controller_window:
            self.main_controller_window.close()
            self.main_controller_window = None
        if self.admin_window:  # Also close admin window on logout
            self.admin_window.close()
            self.admin_window = None
        self.show_login_window()<|MERGE_RESOLUTION|>--- conflicted
+++ resolved
@@ -117,11 +117,7 @@
             self.registration_requested.emit
         )
         self.register_window.toggle_theme_signal.connect(self.toggle_theme)
-<<<<<<< HEAD
         self.register_window.back_to_login_signal.connect(self.show_login_window)  # Updated signal name
-=======
-        self.register_window.back_to_login_signal.connect(self.show_login_window)
->>>>>>> 1936fb3f
 
         # Apply initial theme
         app = QApplication.instance()
@@ -406,11 +402,7 @@
             "Connection Established",
         )
 
-<<<<<<< HEAD
     def update_session_ended_status():  # Could take a reason string
-=======
-    def update_session_ended_status(self):
->>>>>>> 1936fb3f
         if self.main_controller_window and hasattr(
             self.main_controller_window, "update_peer_status"
         ):
